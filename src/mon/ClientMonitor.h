--- conflicted
+++ resolved
@@ -60,27 +60,9 @@
     }
   };
 
-<<<<<<< HEAD
-  class C_Unmounted : public Context {
-    ClientMonitor *cmon;
-    MClientUnmount *m;
-  public:
-    C_Unmounted(ClientMonitor *cm, MClientUnmount *m_) : 
-      cmon(cm), m(m_) {}
-    void finish(int r) {
-      if (r >= 0)
-	cmon->_unmounted(m);
-      else
-	cmon->dispatch((PaxosServiceMessage*)m);
-    }
-  };
+  ClientMap client_map, pending_map;
+  AuthServiceManager auth_mgr;
 
-  ClientMap client_map;
-  AuthServiceManager auth_mgr;
-=======
-  ClientMap client_map, pending_map;
-
->>>>>>> 1b583a7d
 private:
   // leader
 
