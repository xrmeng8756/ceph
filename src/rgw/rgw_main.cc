--- conflicted
+++ resolved
@@ -29,12 +29,8 @@
 #include "rgw_common.h"
 #include "rgw_rados.h"
 #include "rgw_user.h"
-<<<<<<< HEAD
-#include "rgw_op.h"
 #include "rgw_period_pusher.h"
 #include "rgw_realm_reloader.h"
-=======
->>>>>>> 12a55d6b
 #include "rgw_rest.h"
 #include "rgw_rest_s3.h"
 #include "rgw_rest_swift.h"
@@ -77,415 +73,7 @@
 static int signal_fd[2] = {0, 0};
 static atomic_t disable_signal_fd;
 
-<<<<<<< HEAD
-static void signal_shutdown();
-
-
-#define SOCKET_BACKLOG 1024
-
-struct RGWRequest
-{
-  uint64_t id;
-  struct req_state *s;
-  string req_str;
-  RGWOp *op;
-  utime_t ts;
-
-  explicit RGWRequest(uint64_t id) : id(id), s(NULL), op(NULL) {
-  }
-
-  virtual ~RGWRequest() {}
-
-  void init_state(req_state *_s) {
-    s = _s;
-  }
-
-  void log_format(struct req_state *s, const char *fmt, ...)
-  {
-#define LARGE_SIZE 1024
-    char buf[LARGE_SIZE];
-    va_list ap;
-
-    va_start(ap, fmt);
-    vsnprintf(buf, sizeof(buf), fmt, ap);
-    va_end(ap);
-
-    log(s, buf);
-  }
-
-  void log_init() {
-    ts = ceph_clock_now(g_ceph_context);
-  }
-
-  void log(struct req_state *s, const char *msg) {
-    if (s->info.method && req_str.size() == 0) {
-      req_str = s->info.method;
-      req_str.append(" ");
-      req_str.append(s->info.request_uri);
-    }
-    utime_t t = ceph_clock_now(g_ceph_context) - ts;
-    dout(2) << "req " << id << ":" << t << ":" << s->dialect << ":" << req_str << ":" << (op ? op->name() : "") << ":" << msg << dendl;
-  }
-};
-
-class RGWFrontendConfig {
-  string config;
-  map<string, string> config_map;
-  int parse_config(const string& config, map<string, string>& config_map);
-  string framework;
-public:
-  explicit RGWFrontendConfig(const string& _conf) : config(_conf) {}
-  int init() {
-    int ret = parse_config(config, config_map);
-    if (ret < 0)
-      return ret;
-    return 0;
-  }
-  bool get_val(const string& key, const string& def_val, string *out);
-  bool get_val(const string& key, int def_val, int *out);
-
-  map<string, string>& get_config_map() { return config_map; }
-
-  string get_framework() { return framework; }
-};
-
-
-struct RGWFCGXRequest : public RGWRequest {
-  FCGX_Request *fcgx;
-  QueueRing<FCGX_Request *> *qr;
-
-  RGWFCGXRequest(uint64_t req_id, QueueRing<FCGX_Request *> *_qr) : RGWRequest(req_id), qr(_qr) {
-    qr->dequeue(&fcgx);
-  }
-
-  ~RGWFCGXRequest() {
-    FCGX_Finish_r(fcgx);
-    qr->enqueue(fcgx);
-  }
-};
-
-struct RGWProcessEnv {
-  RGWRados *store;
-  RGWREST *rest;
-  OpsLogSocket *olog;
-  int port;
-};
-
-class RGWProcess {
-  deque<RGWRequest *> m_req_queue;
-protected:
-  RGWRados *store;
-  OpsLogSocket *olog;
-  ThreadPool m_tp;
-  Throttle req_throttle;
-  RGWREST *rest;
-  RGWFrontendConfig *conf;
-  int sock_fd;
-
-  struct RGWWQ : public ThreadPool::WorkQueue<RGWRequest> {
-    RGWProcess *process;
-    RGWWQ(RGWProcess *p, time_t timeout, time_t suicide_timeout, ThreadPool *tp)
-      : ThreadPool::WorkQueue<RGWRequest>("RGWWQ", timeout, suicide_timeout, tp), process(p) {}
-
-    bool _enqueue(RGWRequest *req) {
-      process->m_req_queue.push_back(req);
-      perfcounter->inc(l_rgw_qlen);
-      dout(20) << "enqueued request req=" << hex << req << dec << dendl;
-      _dump_queue();
-      return true;
-    }
-    void _dequeue(RGWRequest *req) {
-      assert(0);
-    }
-    bool _empty() {
-      return process->m_req_queue.empty();
-    }
-    RGWRequest *_dequeue() {
-      if (process->m_req_queue.empty())
-	return NULL;
-      RGWRequest *req = process->m_req_queue.front();
-      process->m_req_queue.pop_front();
-      dout(20) << "dequeued request req=" << hex << req << dec << dendl;
-      _dump_queue();
-      perfcounter->inc(l_rgw_qlen, -1);
-      return req;
-    }
-    void _process(RGWRequest *req, ThreadPool::TPHandle &) override {
-      perfcounter->inc(l_rgw_qactive);
-      process->handle_request(req);
-      process->req_throttle.put(1);
-      perfcounter->inc(l_rgw_qactive, -1);
-    }
-    void _dump_queue() {
-      if (!g_conf->subsys.should_gather(ceph_subsys_rgw, 20)) {
-        return;
-      }
-      deque<RGWRequest *>::iterator iter;
-      if (process->m_req_queue.empty()) {
-        dout(20) << "RGWWQ: empty" << dendl;
-        return;
-      }
-      dout(20) << "RGWWQ:" << dendl;
-      for (iter = process->m_req_queue.begin(); iter != process->m_req_queue.end(); ++iter) {
-        dout(20) << "req: " << hex << *iter << dec << dendl;
-      }
-    }
-    void _clear() {
-      assert(process->m_req_queue.empty());
-    }
-  } req_wq;
-
-public:
-  RGWProcess(CephContext *cct, RGWProcessEnv *pe, int num_threads, RGWFrontendConfig *_conf)
-    : store(pe->store), olog(pe->olog), m_tp(cct, "RGWProcess::m_tp", "tp_rgw_process", num_threads),
-      req_throttle(cct, "rgw_ops", num_threads * 2),
-      rest(pe->rest),
-      conf(_conf),
-      sock_fd(-1),
-      req_wq(this, g_conf->rgw_op_thread_timeout,
-	     g_conf->rgw_op_thread_suicide_timeout, &m_tp) {}
-  virtual ~RGWProcess() {}
-  virtual void run() = 0;
-  virtual void handle_request(RGWRequest *req) = 0;
-
-  void pause() {
-    m_tp.pause();
-  }
-
-  void unpause_with_new_config(RGWRados *store) {
-    this->store = store;
-    m_tp.unpause();
-  }
-
-  void close_fd() {
-    if (sock_fd >= 0) {
-      ::close(sock_fd);
-      sock_fd = -1;
-    }
-  }
-};
-
-
-class RGWFCGXProcess : public RGWProcess {
-  int max_connections;
-public:
-  RGWFCGXProcess(CephContext *cct, RGWProcessEnv *pe, int num_threads, RGWFrontendConfig *_conf) :
-    RGWProcess(cct, pe, num_threads, _conf),
-    max_connections(num_threads + (num_threads >> 3)) /* have a bit more connections than threads so that requests
-                                                       are still accepted even if we're still processing older requests */
-    {}
-  void run();
-  void handle_request(RGWRequest *req);
-};
-
-void RGWFCGXProcess::run()
-{
-  string socket_path;
-  string socket_port;
-  string socket_host;
-
-  conf->get_val("socket_path", "", &socket_path);
-  conf->get_val("socket_port", g_conf->rgw_port, &socket_port);
-  conf->get_val("socket_host", g_conf->rgw_host, &socket_host);
-
-  if (socket_path.empty() && socket_port.empty() && socket_host.empty()) {
-    socket_path = g_conf->rgw_socket_path;
-    if (socket_path.empty()) {
-      dout(0) << "ERROR: no socket server point defined, cannot start fcgi frontend" << dendl;
-      return;
-    }
-  }
-
-  if (!socket_path.empty()) {
-    string path_str = socket_path;
-
-    /* this is necessary, as FCGX_OpenSocket might not return an error, but rather ungracefully exit */
-    int fd = open(path_str.c_str(), O_CREAT, 0644);
-    if (fd < 0) {
-      int err = errno;
-      /* ENXIO is actually expected, we'll get that if we try to open a unix domain socket */
-      if (err != ENXIO) {
-        dout(0) << "ERROR: cannot create socket: path=" << path_str << " error=" << cpp_strerror(err) << dendl;
-        return;
-      }
-    } else {
-      close(fd);
-    }
-
-    const char *path = path_str.c_str();
-    sock_fd = FCGX_OpenSocket(path, SOCKET_BACKLOG);
-    if (sock_fd < 0) {
-      dout(0) << "ERROR: FCGX_OpenSocket (" << path << ") returned " << sock_fd << dendl;
-      return;
-    }
-    if (chmod(path, 0777) < 0) {
-      dout(0) << "WARNING: couldn't set permissions on unix domain socket" << dendl;
-    }
-  } else if (!socket_port.empty()) {
-    string bind = socket_host + ":" + socket_port;
-    sock_fd = FCGX_OpenSocket(bind.c_str(), SOCKET_BACKLOG);
-    if (sock_fd < 0) {
-      dout(0) << "ERROR: FCGX_OpenSocket (" << bind.c_str() << ") returned " << sock_fd << dendl;
-      return;
-    }
-  }
-
-  m_tp.start();
-
-  FCGX_Request fcgx_reqs[max_connections];
-
-  QueueRing<FCGX_Request *> qr(max_connections);
-  for (int i = 0; i < max_connections; i++) {
-    FCGX_Request *fcgx = &fcgx_reqs[i];
-    FCGX_InitRequest(fcgx, sock_fd, 0);
-    qr.enqueue(fcgx);
-  }
-
-  for (;;) {
-    RGWFCGXRequest *req = new RGWFCGXRequest(store->get_new_req_id(), &qr);
-    dout(10) << "allocated request req=" << hex << req << dec << dendl;
-    req_throttle.get(1);
-    int ret = FCGX_Accept_r(req->fcgx);
-    if (ret < 0) {
-      delete req;
-      dout(0) << "ERROR: FCGX_Accept_r returned " << ret << dendl;
-      req_throttle.put(1);
-      break;
-    }
-
-    req_wq.queue(req);
-  }
-
-  m_tp.drain(&req_wq);
-  m_tp.stop();
-
-  dout(20) << "cleaning up fcgx connections" << dendl;
-
-  for (int i = 0; i < max_connections; i++) {
-    FCGX_Finish_r(&fcgx_reqs[i]);
-  }
-}
-
-struct RGWLoadGenRequest : public RGWRequest {
-  string method;
-  string resource;
-  int content_length;
-  atomic_t *fail_flag;
-
-
-  RGWLoadGenRequest(uint64_t req_id, const string& _m, const  string& _r, int _cl,
-                    atomic_t *ff) : RGWRequest(req_id), method(_m), resource(_r), content_length(_cl), fail_flag(ff) {}
-};
-
-class RGWLoadGenProcess : public RGWProcess {
-  RGWAccessKey access_key;
-public:
-  RGWLoadGenProcess(CephContext *cct, RGWProcessEnv *pe, int num_threads, RGWFrontendConfig *_conf) :
-    RGWProcess(cct, pe, num_threads, _conf) {}
-  void run();
-  void checkpoint();
-  void handle_request(RGWRequest *req);
-  void gen_request(const string& method, const string& resource, int content_length, atomic_t *fail_flag);
-
-  void set_access_key(RGWAccessKey& key) { access_key = key; }
-};
-
-void RGWLoadGenProcess::checkpoint()
-{
-  m_tp.drain(&req_wq);
-}
-
-void RGWLoadGenProcess::run()
-{
-  m_tp.start(); /* start thread pool */
-
-  int i;
-
-  int num_objs;
-
-  conf->get_val("num_objs", 1000, &num_objs);
-
-  int num_buckets;
-  conf->get_val("num_buckets", 1, &num_buckets);
-
-  vector<string> buckets(num_buckets);
-
-  atomic_t failed;
-
-  for (i = 0; i < num_buckets; i++) {
-    buckets[i] = "/loadgen";
-    string& bucket = buckets[i];
-    append_rand_alpha(NULL, bucket, bucket, 16);
-
-    /* first create a bucket */
-    gen_request("PUT", bucket, 0, &failed);
-    checkpoint();
-  }
-
-  string *objs = new string[num_objs];
-
-  if (failed.read()) {
-    derr << "ERROR: bucket creation failed" << dendl;
-    goto done;
-  }
-
-  for (i = 0; i < num_objs; i++) {
-    char buf[16 + 1];
-    gen_rand_alphanumeric(NULL, buf, sizeof(buf));
-    buf[16] = '\0';
-    objs[i] = buckets[i % num_buckets] + "/" + buf;
-  }
-
-  for (i = 0; i < num_objs; i++) {
-    gen_request("PUT", objs[i], 4096, &failed);
-  }
-
-  checkpoint();
-
-  if (failed.read()) {
-    derr << "ERROR: bucket creation failed" << dendl;
-    goto done;
-  }
-
-  for (i = 0; i < num_objs; i++) {
-    gen_request("GET", objs[i], 4096, NULL);
-  }
-
-  checkpoint();
-
-  for (i = 0; i < num_objs; i++) {
-    gen_request("DELETE", objs[i], 0, NULL);
-  }
-
-  checkpoint();
-
-  for (i = 0; i < num_buckets; i++) {
-    gen_request("DELETE", buckets[i], 0, NULL);
-  }
-
-done:
-  checkpoint();
-
-  m_tp.stop();
-
-  delete[] objs;
-
-  signal_shutdown();
-}
-
-void RGWLoadGenProcess::gen_request(const string& method, const string& resource, int content_length, atomic_t *fail_flag)
-{
-  RGWLoadGenRequest *req = new RGWLoadGenRequest(store->get_new_req_id(), method, resource,
-						 content_length, fail_flag);
-  dout(10) << "allocated request req=" << hex << req << dec << dendl;
-  req_throttle.get(1);
-  req_wq.queue(req);
-}
-
-static void signal_shutdown()
-=======
 void signal_shutdown()
->>>>>>> 12a55d6b
 {
   if (!disable_signal_fd.read()) {
     int val = 0;
@@ -543,259 +131,6 @@
   _exit(0);
 }
 
-<<<<<<< HEAD
-static int process_request(RGWRados *store, RGWREST *rest, RGWRequest *req, RGWClientIO *client_io, OpsLogSocket *olog)
-{
-  int ret = 0;
-
-  client_io->init(g_ceph_context);
-
-  req->log_init();
-
-  dout(1) << "====== starting new request req=" << hex << req << dec << " =====" << dendl;
-  perfcounter->inc(l_rgw_req);
-
-  RGWEnv& rgw_env = client_io->get_env();
-
-  struct req_state rstate(g_ceph_context, &rgw_env);
-
-  struct req_state *s = &rstate;
-
-  RGWObjectCtx rados_ctx(store, s);
-  s->obj_ctx = &rados_ctx;
-
-  s->req_id = store->unique_id(req->id);
-  s->trans_id = store->unique_trans_id(req->id);
-  s->host_id = store->host_id;
-
-  req->log_format(s, "initializing for trans_id = %s", s->trans_id.c_str());
-
-  RGWOp *op = NULL;
-  int init_error = 0;
-  bool should_log = false;
-  RGWRESTMgr *mgr;
-  RGWHandler *handler = rest->get_handler(store, s, client_io, &mgr, &init_error);
-  if (init_error != 0) {
-    abort_early(s, NULL, init_error, NULL);
-    goto done;
-  }
-  dout(10) << "handler=" << typeid(*handler).name() << dendl;
-
-  should_log = mgr->get_logging();
-
-  req->log_format(s, "getting op %d", s->op);
-  op = handler->get_op(store);
-  if (!op) {
-    abort_early(s, NULL, -ERR_METHOD_NOT_ALLOWED, handler);
-    goto done;
-  }
-  req->op = op;
-  dout(10) << "op=" << typeid(*op).name() << dendl;
-
-  req->log(s, "authorizing");
-  ret = handler->authorize();
-  if (ret < 0) {
-    dout(10) << "failed to authorize request" << dendl;
-    abort_early(s, NULL, ret, handler);
-    goto done;
-  }
-
-  req->log(s, "normalizing buckets and tenants");
-  ret = handler->postauth_init();
-  if (ret < 0) {
-    dout(10) << "failed to run post-auth init" << dendl;
-    abort_early(s, op, ret, handler);
-    goto done;
-  }
-
-  if (s->user.suspended) {
-    dout(10) << "user is suspended, uid=" << s->user.user_id << dendl;
-    abort_early(s, op, -ERR_USER_SUSPENDED, handler);
-    goto done;
-  }
-
-  req->log(s, "init permissions");
-  ret = handler->init_permissions(op);
-  if (ret < 0) {
-    abort_early(s, op, ret, handler);
-    goto done;
-  }
-
-  /**
-   * Only some accesses support website mode, and website mode does NOT apply
-   * if you are using the REST endpoint either (ergo, no authenticated access)
-   */
-  req->log(s, "recalculating target");
-  ret = handler->retarget(op, &op);
-  if (ret < 0) {
-    abort_early(s, op, ret, handler);
-    goto done;
-  }
-  req->op = op;
-
-  req->log(s, "reading permissions");
-  ret = handler->read_permissions(op);
-  if (ret < 0) {
-    abort_early(s, op, ret, handler);
-    goto done;
-  }
-
-  req->log(s, "init op");
-  ret = op->init_processing();
-  if (ret < 0) {
-    abort_early(s, op, ret, handler);
-    goto done;
-  }
-
-  req->log(s, "verifying op mask");
-  ret = op->verify_op_mask();
-  if (ret < 0) {
-    abort_early(s, op, ret, handler);
-    goto done;
-  }
-
-  req->log(s, "verifying op permissions");
-  ret = op->verify_permission();
-  if (ret < 0) {
-    if (s->system_request) {
-      dout(2) << "overriding permissions due to system operation" << dendl;
-    } else {
-      abort_early(s, op, ret, handler);
-      goto done;
-    }
-  }
-
-  req->log(s, "verifying op params");
-  ret = op->verify_params();
-  if (ret < 0) {
-    abort_early(s, op, ret, handler);
-    goto done;
-  }
-
-  req->log(s, "pre-executing");
-  op->pre_exec();
-
-  req->log(s, "executing");
-  op->execute();
-
-  req->log(s, "completing");
-  op->complete();
-done:
-  int r = client_io->complete_request();
-  if (r < 0) {
-    dout(0) << "ERROR: client_io->complete_request() returned " << r << dendl;
-  }
-  if (should_log) {
-    rgw_log_op(store, s, (op ? op->name() : "unknown"), olog);
-  }
-
-  int http_ret = s->err.http_ret;
-
-  int op_ret = 0;
-  if (op) {
-    op_ret = op->get_ret();
-  }
-
-  req->log_format(s, "op status=%d", op_ret);
-  req->log_format(s, "http status=%d", http_ret);
-
-  if (handler)
-    handler->put_op(op);
-  rest->put_handler(handler);
-
-  dout(1) << "====== req done req=" << hex << req << dec
-	  << " op status=" << op_ret
-	  << " http_status=" << http_ret
-	  << " ======"
-	  << dendl;
-
-  return (ret < 0 ? ret : s->err.ret);
-}
-
-void RGWFCGXProcess::handle_request(RGWRequest *r)
-{
-  RGWFCGXRequest *req = static_cast<RGWFCGXRequest *>(r);
-  FCGX_Request *fcgx = req->fcgx;
-  RGWFCGX client_io(fcgx);
-
- 
-  int ret = process_request(store, rest, req, &client_io, olog);
-  if (ret < 0) {
-    /* we don't really care about return code */
-    dout(20) << "process_request() returned " << ret << dendl;
-  }
-
-  delete req;
-}
-
-void RGWLoadGenProcess::handle_request(RGWRequest *r)
-{
-  RGWLoadGenRequest *req = static_cast<RGWLoadGenRequest *>(r);
-
-  RGWLoadGenRequestEnv env;
-
-  utime_t tm = ceph_clock_now(NULL);
-
-  env.port = 80;
-  env.content_length = req->content_length;
-  env.content_type = "binary/octet-stream";
-  env.request_method = req->method;
-  env.uri = req->resource;
-  env.set_date(tm);
-  env.sign(access_key);
-
-  RGWLoadGenIO client_io(&env);
-
-  int ret = process_request(store, rest, req, &client_io, olog);
-  if (ret < 0) {
-    /* we don't really care about return code */
-    dout(20) << "process_request() returned " << ret << dendl;
-
-    if (req->fail_flag) {
-      req->fail_flag->inc();
-    }
-  }
-
-  delete req;
-}
-
-struct RGWMongooseEnv : public RGWProcessEnv {
-  // every request holds a read lock, so we need to prioritize write locks to
-  // avoid starving pause_for_new_config()
-  static constexpr bool prioritize_write = true;
-  RWLock mutex;
-  RGWMongooseEnv(const RGWProcessEnv &env)
-    : RGWProcessEnv(env),
-      mutex("RGWMongooseFrontend", false, true, prioritize_write) {}
-};
-
-static int civetweb_callback(struct mg_connection *conn) {
-  struct mg_request_info *req_info = mg_get_request_info(conn);
-  RGWMongooseEnv *pe = static_cast<RGWMongooseEnv *>(req_info->user_data);
-  RGWRados *store = pe->store;
-  RGWREST *rest = pe->rest;
-  OpsLogSocket *olog = pe->olog;
-
-  RGWRequest req(store->get_new_req_id());
-  RGWMongoose client_io(conn, pe->port);
-
-  {
-    // hold a read lock over access to pe->store for reconfiguration
-    RWLock::RLocker lock(pe->mutex);
-
-    int ret = process_request(pe->store, rest, &req, &client_io, olog);
-    if (ret < 0) {
-      /* we don't really care about return code */
-      dout(20) << "process_request() returned " << ret << dendl;
-    }
-  }
-
-// Mark as processed
-  return 1;
-}
-
-=======
->>>>>>> 12a55d6b
 #ifdef HAVE_CURL_MULTI_WAIT
 static void check_curl()
 {
@@ -839,296 +174,9 @@
   return mgr;
 }
 
-<<<<<<< HEAD
-
-int RGWFrontendConfig::parse_config(const string& config, map<string, string>& config_map)
-{
-  list<string> config_list;
-  get_str_list(config, " ", config_list);
-
-  list<string>::iterator iter;
-  for (iter = config_list.begin(); iter != config_list.end(); ++iter) {
-    string& entry = *iter;
-    string key;
-    string val;
-
-    if (framework.empty()) {
-      framework = entry;
-      dout(0) << "framework: " << framework << dendl;
-      continue;
-    }
-
-    ssize_t pos = entry.find('=');
-    if (pos < 0) {
-      dout(0) << "framework conf key: " << entry << dendl;
-      config_map[entry] = "";
-      continue;
-    }
-
-    int ret = parse_key_value(entry, key, val);
-    if (ret < 0) {
-      cerr << "ERROR: can't parse " << entry << std::endl;
-      return ret;
-    }
-
-    dout(0) << "framework conf key: " << key << ", val: " << val << dendl;
-    config_map[key] = val;
-  }
-
-  return 0;
-}
-
-
-bool RGWFrontendConfig::get_val(const string& key, const string& def_val, string *out)
-{
- map<string, string>::iterator iter = config_map.find(key);
- if (iter == config_map.end()) {
-   *out = def_val;
-   return false;
- }
-
- *out = iter->second;
- return true;
-}
-
-
-bool RGWFrontendConfig::get_val(const string& key, int def_val, int *out)
-{
-  string str;
-  bool found = get_val(key, "", &str);
-  if (!found) {
-    *out = def_val;
-    return false;
-  }
-  string err;
-  *out = strict_strtol(str.c_str(), 10, &err);
-  if (!err.empty()) {
-    cerr << "error parsing int: " << str << ": " << err << std::endl;
-    return -EINVAL;
-  }
-  return 0;
-}
-
-class RGWFrontend {
-public:
-  virtual ~RGWFrontend() {}
-
-  virtual int init() = 0;
-
-  virtual int run() = 0;
-  virtual void stop() = 0;
-  virtual void join() = 0;
-
-  virtual void pause_for_new_config() = 0;
-  virtual void unpause_with_new_config(RGWRados *store) = 0;
-};
-
-class RGWProcessControlThread : public Thread {
-  RGWProcess *pprocess;
-public:
-  explicit RGWProcessControlThread(RGWProcess *_pprocess) : pprocess(_pprocess) {}
-
-  void *entry() {
-    pprocess->run();
-    return NULL;
-  }
-};
-
-class RGWProcessFrontend : public RGWFrontend {
-protected:
-  RGWFrontendConfig *conf;
-  RGWProcess *pprocess;
-  RGWProcessEnv env;
-  RGWProcessControlThread *thread;
-
-public:
-  RGWProcessFrontend(RGWProcessEnv& pe, RGWFrontendConfig *_conf) : conf(_conf), pprocess(NULL), env(pe), thread(NULL) {
-  }
-
-  ~RGWProcessFrontend() {
-    delete thread;
-    delete pprocess;
-  }
-
-  int run() {
-    assert(pprocess); /* should have initialized by init() */
-    thread = new RGWProcessControlThread(pprocess);
-    thread->create("rgw_frontend");
-    return 0;
-  }
-
-  void stop() {
-    pprocess->close_fd();
-    thread->kill(SIGUSR1);
-  }
-
-  void join() {
-    thread->join();
-  }
-
-  void pause_for_new_config() override {
-    pprocess->pause();
-  }
-
-  void unpause_with_new_config(RGWRados *store) override {
-    env.store = store;
-    pprocess->unpause_with_new_config(store);
-  }
-};
-
-class RGWFCGXFrontend : public RGWProcessFrontend {
-public:
-  RGWFCGXFrontend(RGWProcessEnv& pe, RGWFrontendConfig *_conf) : RGWProcessFrontend(pe, _conf) {}
-
-  int init() {
-    pprocess = new RGWFCGXProcess(g_ceph_context, &env, g_conf->rgw_thread_pool_size, conf);
-    return 0;
-  }
-};
-
-class RGWLoadGenFrontend : public RGWProcessFrontend {
-public:
-  RGWLoadGenFrontend(RGWProcessEnv& pe, RGWFrontendConfig *_conf) : RGWProcessFrontend(pe, _conf) {}
-
-  int init() {
-    int num_threads;
-    conf->get_val("num_threads", g_conf->rgw_thread_pool_size, &num_threads);
-    RGWLoadGenProcess *pp = new RGWLoadGenProcess(g_ceph_context, &env, num_threads, conf);
-
-    pprocess = pp;
-
-    string uid_str;
-    conf->get_val("uid", "", &uid_str);
-    if (uid_str.empty()) {
-      derr << "ERROR: uid param must be specified for loadgen frontend" << dendl;
-      return EINVAL;
-    }
-
-    rgw_user uid(uid_str);
-
-    RGWUserInfo user_info;
-    int ret = rgw_get_user_info_by_uid(env.store, uid, user_info, NULL);
-    if (ret < 0) {
-      derr << "ERROR: failed reading user info: uid=" << uid << " ret=" << ret << dendl;
-      return ret;
-    }
-
-    map<string, RGWAccessKey>::iterator aiter = user_info.access_keys.begin();
-    if (aiter == user_info.access_keys.end()) {
-      derr << "ERROR: user has no S3 access keys set" << dendl;
-      return -EINVAL;
-    }
-
-    pp->set_access_key(aiter->second);
-
-    return 0;
-  }
-};
-
-class RGWMongooseFrontend : public RGWFrontend {
-  RGWFrontendConfig *conf;
-  struct mg_context *ctx;
-  RGWMongooseEnv env;
-
-  void set_conf_default(map<string, string>& m, const string& key, const string& def_val) {
-    if (m.find(key) == m.end()) {
-      m[key] = def_val;
-    }
-  }
-
-public:
-  RGWMongooseFrontend(RGWProcessEnv& pe, RGWFrontendConfig *_conf) : conf(_conf), ctx(NULL), env(pe) {
-  }
-
-  int init() {
-    return 0;
-  }
-
-  int run() {
-    char thread_pool_buf[32];
-    snprintf(thread_pool_buf, sizeof(thread_pool_buf), "%d", (int)g_conf->rgw_thread_pool_size);
-    string port_str;
-    map<string, string> conf_map = conf->get_config_map();
-    conf->get_val("port", "80", &port_str);
-    conf_map.erase("port");
-    conf_map["listening_ports"] = port_str;
-    set_conf_default(conf_map, "enable_keep_alive", "yes");
-    set_conf_default(conf_map, "num_threads", thread_pool_buf);
-    set_conf_default(conf_map, "decode_url", "no");
-
-    const char *options[conf_map.size() * 2 + 1];
-    int i = 0;
-    for (map<string, string>::iterator iter = conf_map.begin(); iter != conf_map.end(); ++iter) {
-      options[i] = iter->first.c_str();
-      options[i + 1] = iter->second.c_str();
-      dout(20)<< "civetweb config: " << options[i] << ": " << (options[i + 1] ? options[i + 1] : "<null>") << dendl;
-      i += 2;
-    }
-    options[i] = NULL;
-
-    struct mg_callbacks cb;
-    memset((void *)&cb, 0, sizeof(cb));
-    cb.begin_request = civetweb_callback;
-    cb.log_message = rgw_civetweb_log_callback;
-    cb.log_access = rgw_civetweb_log_access_callback;
-    ctx = mg_start(&cb, &env, (const char **)&options);
-
-    if (!ctx) {
-      return -EIO;
-    }
-
-    return 0;
-  }
-
-  void stop() {
-    if (ctx) {
-      mg_stop(ctx);
-    }
-  }
-
-  void join() {
-  }
-
-  void pause_for_new_config() override {
-    // block callbacks until unpause
-    env.mutex.get_write();
-  }
-
-  void unpause_with_new_config(RGWRados *store) override {
-    env.store = store;
-    // unpause callbacks
-    env.mutex.put_write();
-  }
-};
-
-// FrontendPauser implementation for RGWRealmReloader
-class RGWFrontendPauser : public RGWRealmReloader::Pauser {
-  std::list<RGWFrontend*> &frontends;
-  RGWRealmReloader::Pauser* pauser;
- public:
-  RGWFrontendPauser(std::list<RGWFrontend*> &frontends,
-                    RGWRealmReloader::Pauser* pauser = nullptr)
-    : frontends(frontends), pauser(pauser) {}
-
-  void pause() override {
-    for (auto frontend : frontends)
-      frontend->pause_for_new_config();
-    if (pauser)
-      pauser->pause();
-  }
-  void resume(RGWRados *store) {
-    for (auto frontend : frontends)
-      frontend->unpause_with_new_config(store);
-    if (pauser)
-      pauser->resume(store);
-  }
-};
-
 void intrusive_ptr_add_ref(CephContext* cct) { cct->get(); }
 void intrusive_ptr_release(CephContext* cct) { cct->put(); }
 
-=======
->>>>>>> 12a55d6b
 /*
  * start up the RADOS connection and then handle HTTP messages as they come in
  */
