"""
Types and routines used by the ceph CLI as well as the RESTful
interface.  These have to do with querying the daemons for
command-description information, validating user command input against
those descriptions, and submitting the command to the appropriate
daemon.

Copyright (C) 2013 Inktank Storage, Inc.

LGPL2.  See file COPYING.
"""
import copy
import json
import os
import pprint
import re
import socket
import stat
import sys
import types
import uuid

class ArgumentError(Exception):
    """
    Something wrong with arguments
    """
    pass

class ArgumentNumber(ArgumentError):
    """
    Wrong number of a repeated argument
    """
    pass

class ArgumentFormat(ArgumentError):
    """
    Argument value has wrong format
    """
    pass

class ArgumentValid(ArgumentError):
    """
    Argument value is otherwise invalid (doesn't match choices, for instance)
    """
    pass

class ArgumentTooFew(ArgumentError):
    """
    Fewer arguments than descriptors in signature; may mean to continue
    the search, so gets a special exception type
    """

class ArgumentPrefix(ArgumentError):
    """
    Special for mismatched prefix; less severe, don't report by default
    """
    pass

class JsonFormat(Exception):
    """
    some syntactic or semantic issue with the JSON
    """
    pass

class CephArgtype(object):
    """
    Base class for all Ceph argument types

    Instantiating an object sets any validation parameters
    (allowable strings, numeric ranges, etc.).  The 'valid'
    method validates a string against that initialized instance,
    throwing ArgumentError if there's a problem.
    """
    def __init__(self, **kwargs):
        """
        set any per-instance validation parameters here
        from kwargs (fixed string sets, integer ranges, etc)
        """
        pass

    def valid(self, s, partial=False):
        """
        Run validation against given string s (generally one word);
        partial means to accept partial string matches (begins-with).
        If cool, set self.val to the value that should be returned
        (a copy of the input string, or a numeric or boolean interpretation
        thereof, for example)
        if not, throw ArgumentError(msg-as-to-why)
        """
        self.val = s

    def __repr__(self):
        """
        return string representation of description of type.  Note,
        this is not a representation of the actual value.  Subclasses
        probably also override __str__() to give a more user-friendly
        'name/type' description for use in command format help messages.
        """
        a = ''
        if hasattr(self, 'typeargs'):
            a = self.typeargs
        return '{0}(\'{1}\')'.format(self.__class__.__name__, a)

    def __str__(self):
        """
        where __repr__ (ideally) returns a string that could be used to
        reproduce the object, __str__ returns one you'd like to see in
        print messages.  Use __str__ to format the argtype descriptor
        as it would be useful in a command usage message.
        """
        return '<{0}>'.format(self.__class__.__name__)

class CephInt(CephArgtype):
    """
    range-limited integers, [+|-][0-9]+ or 0x[0-9a-f]+
    range: list of 1 or 2 ints, [min] or [min,max]
    """
    def __init__(self, range=''):
        if range == '':
            self.range = list()
        else:
            self.range = list(range.split('|'))
            self.range = map(long, self.range)

    def valid(self, s, partial=False):
        try:
            val = long(s)
        except ValueError:
            raise ArgumentValid("{0} doesn't represent an int".format(s))
        if len(self.range) == 2:
            if val < self.range[0] or val > self.range[1]:
                raise ArgumentValid("{0} not in range {1}".format(val, self.range))
        elif len(self.range) == 1:
            if val < self.range[0]:
                raise ArgumentValid("{0} not in range {1}".format(val, self.range))
        self.val = val

    def __str__(self):
        r = ''
        if len(self.range) == 1:
            r = '[{0}-]'.format(self.range[0])
        if len(self.range) == 2:
            r = '[{0}-{1}]'.format(self.range[0], self.range[1])

        return '<int{0}>'.format(r)


class CephFloat(CephArgtype):
    """
    range-limited float type
    range: list of 1 or 2 floats, [min] or [min, max]
    """
    def __init__(self, range=''):
        if range == '':
            self.range = list()
        else:
            self.range = list(range.split('|'))
            self.range = map(float, self.range)

    def valid(self, s, partial=False):
        try:
            val = float(s)
        except ValueError:
            raise ArgumentValid("{0} doesn't represent a float".format(s))
        if len(self.range) == 2:
            if val < self.range[0] or val > self.range[1]:
                raise ArgumentValid("{0} not in range {1}".format(val, self.range))
        elif len(self.range) == 1:
            if val < self.range[0]:
                raise ArgumentValid("{0} not in range {1}".format(val, self.range))
        self.val = val

    def __str__(self):
        r = ''
        if len(self.range) == 1:
            r = '[{0}-]'.format(self.range[0])
        if len(self.range) == 2:
            r = '[{0}-{1}]'.format(self.range[0], self.range[1])
        return '<float{0}>'.format(r)

class CephString(CephArgtype):
    """
    String; pretty generic.  goodchars is a RE char class of valid chars
    """
    def __init__(self, goodchars=''):
        from string import printable
        try:
            re.compile(goodchars)
        except:
            raise ValueError('CephString(): "{0}" is not a valid RE'.\
                format(goodchars))
        self.goodchars = goodchars
        self.goodset = frozenset(
            [c for c in printable if re.match(goodchars, c)]
        )

    def valid(self, s, partial=False):
        sset = set(s)
        if self.goodset and not sset <= self.goodset:
            raise ArgumentFormat("invalid chars {0} in {1}".\
                format(''.join(sset - self.goodset), s))
        self.val = s

    def __str__(self):
        b = ''
        if self.goodchars:
            b += '(goodchars {0})'.format(self.goodchars)
        return '<string{0}>'.format(b)

class CephSocketpath(CephArgtype):
    """
    Admin socket path; check that it's readable and S_ISSOCK
    """
    def valid(self, s, partial=False):
        mode = os.stat(s).st_mode
        if not stat.S_ISSOCK(mode):
            raise ArgumentValid('socket path {0} is not a socket'.format(s))
        self.val = s

    def __str__(self):
        return '<admin-socket-path>'

class CephIPAddr(CephArgtype):
    """
    IP address (v4 or v6) with optional port
    """
    def valid(self, s, partial=False):
        # parse off port, use socket to validate addr
        type = 6
        if s.startswith('['):
            type = 6
        elif s.find('.') != -1:
            type = 4
        if type == 4:
            port = s.find(':')
            if (port != -1):
                a = s[:port]
                p = s[port+1:]
                if int(p) > 65535:
                    raise ArgumentValid('{0}: invalid IPv4 port'.format(p))
            else:
                a = s
                p = None
            try:
                socket.inet_pton(socket.AF_INET, a)
            except:
                raise ArgumentValid('{0}: invalid IPv4 address'.format(a))
        else:
            # v6
            if s.startswith('['):
                end = s.find(']')
                if end == -1:
                    raise ArgumentFormat('{0} missing terminating ]'.format(s))
                if s[end+1] == ':':
                    try:
                        p = int(s[end+2])
                    except:
                        raise ArgumentValid('{0}: bad port number'.format(s))
                a = s[1:end]
            else:
                a = s
                p = None
            try:
                socket.inet_pton(socket.AF_INET6, a)
            except:
                raise ArgumentValid('{0} not valid IPv6 address'.format(s))
        if p is not None and long(p) > 65535:
            raise ArgumentValid("{0} not a valid port number".format(p))
        self.val = s
        self.addr = a
        self.port = p

    def __str__(self):
        return '<IPaddr[:port]>'

class CephEntityAddr(CephIPAddr):
    """
    EntityAddress, that is, IP address[/nonce]
    """
    def valid(self, s, partial=False):
<<<<<<< HEAD
        try:
            ip, nonce = s.split('/')
        except:
            raise ArgumentValid('{0} must contain a /'.format(s))
=======
        nonce = None
        if '/' in s:
            ip, nonce = s.split('/')
        else:
            ip = s
>>>>>>> 5e3145a4
        super(self.__class__, self).valid(ip)
        if nonce:
            nonce_long = None
            try:
                nonce_long = long(nonce)
            except ValueError:
                pass
            if nonce_long is None or nonce_long < 0:
                raise ArgumentValid(
                    '{0}: invalid entity, nonce {1} not integer > 0'.\
                    format(s, nonce)
                )
        self.val = s

    def __str__(self):
        return '<EntityAddr>'

class CephPoolname(CephArgtype):
    """
    Pool name; very little utility
    """
    def __str__(self):
        return '<poolname>'

class CephObjectname(CephArgtype):
    """
    Object name.  Maybe should be combined with Pool name as they're always
    present in pairs, and then could be checked for presence
    """
    def __str__(self):
        return '<objectname>'

class CephPgid(CephArgtype):
    """
    pgid, in form N.xxx (N = pool number, xxx = hex pgnum)
    """
    def valid(self, s, partial=False):
        if s.find('.') == -1:
            raise ArgumentFormat('pgid has no .')
        poolid, pgnum = s.split('.')
        if poolid < 0:
            raise ArgumentFormat('pool {0} < 0'.format(poolid))
        try:
            pgnum = int(pgnum, 16)
        except:
            raise ArgumentFormat('pgnum {0} not hex integer'.format(pgnum))
        self.val = s

    def __str__(self):
        return '<pgid>'

class CephName(CephArgtype):
    """
    Name (type.id) where:
    type is osd|mon|client|mds
    id is a base10 int, if type == osd, or a string otherwise

    Also accept '*'
    """
    def __init__(self):
        self.nametype = None
        self.nameid = None

    def valid(self, s, partial=False):
        if s == '*':
            self.val = s
            return
        if s.find('.') == -1:
            raise ArgumentFormat('CephName: no . in {0}'.format(s))
        else:
            t, i = s.split('.')
            if not t in ('osd', 'mon', 'client', 'mds'):
                raise ArgumentValid('unknown type ' + t)
            if t == 'osd':
                if i != '*':
                    try:
                        i = int(i)
                    except:
                        raise ArgumentFormat('osd id ' + i + ' not integer')
            self.nametype = t
        self.val = s
        self.nameid = i

    def __str__(self):
        return '<name (type.id)>'

class CephOsdName(CephArgtype):
    """
    Like CephName, but specific to osds: allow <id> alone

    osd.<id>, or <id>, or *, where id is a base10 int
    """
    def __init__(self):
        self.nametype = None
        self.nameid = None

    def valid(self, s, partial=False):
        if s == '*':
            self.val = s
            return
        if s.find('.') != -1:
            t, i = s.split('.')
            if t != 'osd':
                raise ArgumentValid('unknown type ' + t)
        else:
            t = 'osd'
            i = s
        try:
            i = int(i)
        except:
            raise ArgumentFormat('osd id ' + i + ' not integer')
        self.nametype = t
        self.nameid = i
        self.val = i

    def __str__(self):
        return '<osdname (id|osd.id)>'

class CephChoices(CephArgtype):
    """
    Set of string literals; init with valid choices
    """
    def __init__(self, strings='', **kwargs):
        self.strings = strings.split('|')

    def valid(self, s, partial=False):
        if not partial:
            if not s in self.strings:
                # show as __str__ does: {s1|s2..}
                raise ArgumentValid("{0} not in {1}".format(s, self))
            self.val = s
            return

        # partial
        for t in self.strings:
            if t.startswith(s):
                self.val = s
                return
        raise ArgumentValid("{0} not in {1}".  format(s, self))

    def __str__(self):
        if len(self.strings) == 1:
            return '{0}'.format(self.strings[0])
        else:
            return '{0}'.format('|'.join(self.strings))

class CephFilepath(CephArgtype):
    """
    Openable file
    """
    def valid(self, s, partial=False):
        try:
            f = open(s, 'a+')
        except Exception as e:
            raise ArgumentValid('can\'t open {0}: {1}'.format(s, e))
        f.close()
        self.val = s

    def __str__(self):
        return '<outfilename>'

class CephFragment(CephArgtype):
    """
    'Fragment' ??? XXX
    """
    def valid(self, s, partial=False):
        if s.find('/') == -1:
            raise ArgumentFormat('{0}: no /'.format(s))
        val, bits = s.split('/')
        # XXX is this right?
        if not val.startswith('0x'):
            raise ArgumentFormat("{0} not a hex integer".format(val))
        try:
            long(val)
        except:
            raise ArgumentFormat('can\'t convert {0} to integer'.format(val))
        try:
            long(bits)
        except:
            raise ArgumentFormat('can\'t convert {0} to integer'.format(bits))
        self.val = s

    def __str__(self):
        return "<CephFS fragment ID (0xvvv/bbb)>"


class CephUUID(CephArgtype):
    """
    CephUUID: pretty self-explanatory
    """
    def valid(self, s, partial=False):
        try:
            uuid.UUID(s)
        except Exception as e:
            raise ArgumentFormat('invalid UUID {0}: {1}'.format(s, e))
        self.val = s

    def __str__(self):
        return '<uuid>'


class CephPrefix(CephArgtype):
    """
    CephPrefix: magic type for "all the first n fixed strings"
    """
    def __init__(self, prefix=''):
        self.prefix = prefix

    def valid(self, s, partial=False):
        if partial:
            if self.prefix.startswith(s):
                self.val = s
                return
        else:
            if (s == self.prefix):
                self.val = s
                return

        raise ArgumentPrefix("no match for {0}".format(s))

    def __str__(self):
        return self.prefix


class argdesc(object):
    """
    argdesc(typename, name='name', n=numallowed|N,
            req=False, helptext=helptext, **kwargs (type-specific))

    validation rules:
    typename: type(**kwargs) will be constructed
    later, type.valid(w) will be called with a word in that position

    name is used for parse errors and for constructing JSON output
    n is a numeric literal or 'n|N', meaning "at least one, but maybe more"
    req=False means the argument need not be present in the list
    helptext is the associated help for the command
    anything else are arguments to pass to the type constructor.

    self.instance is an instance of type t constructed with typeargs.

    valid() will later be called with input to validate against it,
    and will store the validated value in self.instance.val for extraction.
    """
    def __init__(self, t, name=None, n=1, req=True, **kwargs):
        if isinstance(t, types.StringTypes):
            self.t = CephPrefix
            self.typeargs = {'prefix':t}
            self.req = True
        else:
            self.t = t
            self.typeargs = kwargs
            self.req = bool(req == True or req == 'True')

        self.name = name
        self.N = (n in ['n', 'N'])
        if self.N:
            self.n = 1
        else:
            self.n = int(n)
        self.instance = self.t(**self.typeargs)

    def __repr__(self):
        r = 'argdesc(' + str(self.t) + ', '
        internals = ['N', 'typeargs', 'instance', 't']
        for (k, v) in self.__dict__.iteritems():
            if k.startswith('__') or k in internals:
                pass
            else:
                # undo modification from __init__
                if k == 'n' and self.N:
                    v = 'N'
                r += '{0}={1}, '.format(k, v)
        for (k, v) in self.typeargs.iteritems():
            r += '{0}={1}, '.format(k, v)
        return r[:-2] + ')'

    def __str__(self):
        if ((self.t == CephChoices and len(self.instance.strings) == 1)
            or (self.t == CephPrefix)):
            s = str(self.instance)
        else:
            s = '{0}({1})'.format(self.name, str(self.instance))
            if self.N:
                s += ' [' + str(self.instance) + '...]'
        if not self.req:
            s = '{' + s + '}'
        return s

    def helpstr(self):
        """
        like str(), but omit parameter names (except for CephString,
        which really needs them)
        """
        if self.t == CephString:
            chunk = '<{0}>'.format(self.name)
        else:
            chunk = str(self.instance)
        s = chunk
        if self.N:
            s += ' [' + chunk + '...]'
        if not self.req:
            s = '{' + s + '}'
        return s

def concise_sig(sig):
    """
    Return string representation of sig useful for syntax reference in help
    """
    return ' '.join([d.helpstr() for d in sig])

def descsort(sh1, sh2):
    """
    sort descriptors by prefixes, defined as the concatenation of all simple
    strings in the descriptor; this works out to just the leading strings.
    """
    return cmp(concise_sig(sh1['sig']), concise_sig(sh2['sig']))

def parse_funcsig(sig):
    """
    parse a single descriptor (array of strings or dicts) into a
    dict of function descriptor/validators (objects of CephXXX type)
    """
    newsig = []
    argnum = 0
    for desc in sig:
        argnum += 1
        if isinstance(desc, types.StringTypes):
            t = CephPrefix
            desc = {'type':t, 'name':'prefix', 'prefix':desc}
        else:
            # not a simple string, must be dict
            if not 'type' in desc:
                s = 'JSON descriptor {0} has no type'.format(sig)
                raise JsonFormat(s)
            # look up type string in our globals() dict; if it's an
            # object of type types.TypeType, it must be a
            # locally-defined class. otherwise, we haven't a clue.
            if desc['type'] in globals():
                t = globals()[desc['type']]
                if type(t) != types.TypeType:
                    s = 'unknown type {0}'.format(desc['type'])
                    raise JsonFormat(s)
            else:
                s = 'unknown type {0}'.format(desc['type'])
                raise JsonFormat(s)

        kwargs = dict()
        for key, val in desc.items():
            if key not in ['type', 'name', 'n', 'req']:
                kwargs[key] = val
        newsig.append(argdesc(t,
                              name=desc.get('name', None),
                              n=desc.get('n', 1),
                              req=desc.get('req', True),
                              **kwargs))
    return newsig


def parse_json_funcsigs(s, consumer):
    """
    A function signature is mostly an array of argdesc; it's represented
    in JSON as
    {
      "cmd001": {"sig":[ "type": type, "name": name, "n": num, "req":true|false <other param>], "help":helptext, "module":modulename, "perm":perms, "avail":availability}
       .
       .
       .
      ]

    A set of sigs is in an dict mapped by a unique number:
    {
      "cmd1": {
         "sig": ["type.. ], "help":helptext...
      }
      "cmd2"{
         "sig": [.. ], "help":helptext...
      }
    }

    Parse the string s and return a dict of dicts, keyed by opcode;
    each dict contains 'sig' with the array of descriptors, and 'help'
    with the helptext, 'module' with the module name, 'perm' with a
    string representing required permissions in that module to execute
    this command (and also whether it is a read or write command from
    the cluster state perspective), and 'avail' as a hint for
    whether the command should be advertised by CLI, REST, or both.
    If avail does not contain 'consumer', don't include the command
    in the returned dict.
    """
    try:
        overall = json.loads(s)
    except Exception as e:
        print >> sys.stderr, "Couldn't parse JSON {0}: {1}".format(s, e)
        raise e
    sigdict = {}
    for cmdtag, cmd in overall.iteritems():
        if not 'sig' in cmd:
            s = "JSON descriptor {0} has no 'sig'".format(cmdtag)
            raise JsonFormat(s)
        # check 'avail' and possibly ignore this command
        if 'avail' in cmd:
            if not consumer in cmd['avail']:
                continue
        # rewrite the 'sig' item with the argdesc-ized version, and...
        cmd['sig'] = parse_funcsig(cmd['sig'])
        # just take everything else as given
        sigdict[cmdtag] = cmd
    return sigdict

def validate_one(word, desc, partial=False):
    """
    validate_one(word, desc, partial=False)

    validate word against the constructed instance of the type
    in desc.  May raise exception.  If it returns false (and doesn't
    raise an exception), desc.instance.val will
    contain the validated value (in the appropriate type).
    """
    desc.instance.valid(word, partial)
    desc.numseen += 1
    if desc.N:
        desc.n = desc.numseen + 1

def matchnum(args, signature, partial=False):
    """
    matchnum(s, signature, partial=False)

    Returns number of arguments matched in s against signature.
    Can be used to determine most-likely command for full or partial
    matches (partial applies to string matches).
    """
    words = args[:]
    mysig = copy.deepcopy(signature)
    matchcnt = 0
    for desc in mysig:
        setattr(desc, 'numseen', 0)
        while desc.numseen < desc.n:
            # if there are no more arguments, return
            if not words:
                return matchcnt
            word = words.pop(0)

            try:
                validate_one(word, desc, partial)
                valid = True
            except ArgumentError:
                # matchnum doesn't care about type of error
                valid = False

            if not valid:
                if not desc.req:
                    # this wasn't required, so word may match the next desc
                    words.insert(0, word)
                    break
                else:
                    # it was required, and didn't match, return
                    return matchcnt
        if desc.req:
            matchcnt += 1
    return matchcnt

def get_next_arg(desc, args):
    '''
    Get either the value matching key 'desc.name' or the next arg in
    the non-dict list.  Return None if args are exhausted.  Used in
    validate() below.
    '''
    arg = None
    if isinstance(args, dict):
        arg = args.pop(desc.name, None)
        # allow 'param=param' to be expressed as 'param'
        if arg == '':
            arg = desc.name
        # Hack, or clever?  If value is a list, keep the first element,
        # push rest back onto myargs for later processing.
        # Could process list directly, but nesting here is already bad
        if arg and isinstance(arg, list):
            args[desc.name] = arg[1:]
            arg = arg[0]
    elif args:
        arg = args.pop(0)
        if arg and isinstance(arg, list):
            args = arg[1:] + args
            arg = arg[0]
    return arg

def store_arg(desc, d):
    '''
    Store argument described by, and held in, thanks to valid(),
    desc into the dictionary d, keyed by desc.name.  Three cases:

    1) desc.N is set: value in d is a list
    2) prefix: multiple args are joined with ' ' into one d{} item
    3) single prefix or other arg: store as simple value

    Used in validate() below.
    '''
    if desc.N:
        # value should be a list
        if desc.name in d:
            d[desc.name] += [desc.instance.val]
        else:
            d[desc.name] = [desc.instance.val]
    elif (desc.t == CephPrefix) and (desc.name in d):
        # prefixes' values should be a space-joined concatenation
        d[desc.name] += ' ' + desc.instance.val
    else:
        # if first CephPrefix or any other type, just set it
        d[desc.name] = desc.instance.val

def validate(args, signature, partial=False):
    """
    validate(args, signature, partial=False)

    args is a list of either words or k,v pairs representing a possible
    command input following format of signature.  Runs a validation; no
    exception means it's OK.  Return a dict containing all arguments keyed
    by their descriptor name, with duplicate args per name accumulated
    into a list (or space-separated value for CephPrefix).

    Mismatches of prefix are non-fatal, as this probably just means the
    search hasn't hit the correct command.  Mismatches of non-prefix
    arguments are treated as fatal, and an exception raised.

    This matching is modified if partial is set: allow partial matching
    (with partial dict returned); in this case, there are no exceptions
    raised.
    """

    myargs = copy.deepcopy(args)
    mysig = copy.deepcopy(signature)
    reqsiglen = len([desc for desc in mysig if desc.req])
    matchcnt = 0
    d = dict()
    for desc in mysig:
        setattr(desc, 'numseen', 0)
        while desc.numseen < desc.n:
            myarg = get_next_arg(desc, myargs)

            # no arg, but not required?  Continue consuming mysig
            # in case there are later required args
            if not myarg and not desc.req:
                break

            # out of arguments for a required param?
            # Either return (if partial validation) or raise 
            if not myarg and desc.req:
                if desc.N and desc.numseen < 1:
                    # wanted N, didn't even get 1
                    if partial:
                        return d
                    raise ArgumentNumber(
                        'saw {0} of {1}, expected at least 1'.\
                         format(desc.numseen, desc)
                    )
                elif not desc.N and desc.numseen < desc.n:
                    # wanted n, got too few
                    if partial:
                        return d
                    raise ArgumentNumber(
                        'saw {0} of {1}, expected {2}'.\
                        format(desc.numseen, desc, desc.n)
                    )
                break

            # Have an arg; validate it
            try:
                validate_one(myarg, desc)
                valid = True
            except ArgumentError as e:
                valid = False
            if not valid:
                # argument mismatch
                if not desc.req:
                    # if not required, just push back; it might match
                    # the next arg
                    print >> sys.stderr, myarg, 'not valid: ', str(e)
                    myargs.insert(0, myarg)
                    break
                else:
                    # hm, it was required, so time to return/raise
                    if partial:
                        return d
                    raise e

            # Whew, valid arg acquired.  Store in dict
            matchcnt += 1
            store_arg(desc, d)

    # Done with entire list of argdescs
    if matchcnt < reqsiglen:
        raise ArgumentTooFew("not enough arguments given")

    if myargs and not partial:
        raise ArgumentError("unused arguments: " + str(myargs))

    # Finally, success
    return d

def cmdsiglen(sig):
    sigdict = sig.values()
    assert len(sigdict) == 1
    return len(sig.values()[0]['sig'])

def validate_command(sigdict, args, verbose=False):
    """
    turn args into a valid dictionary ready to be sent off as JSON,
    validated against sigdict.
    """
    found = []
    valid_dict = {}
    if args:
        # look for best match, accumulate possibles in bestcmds
        # (so we can maybe give a more-useful error message)
        best_match_cnt = 0
        bestcmds = []
        for cmdtag, cmd in sigdict.iteritems():
            sig = cmd['sig']
            matched = matchnum(args, sig, partial=True)
            if (matched > best_match_cnt):
                if verbose:
                    print >> sys.stderr, \
                        "better match: {0} > {1}: {2}:{3} ".format(matched,
                                      best_match_cnt, cmdtag, concise_sig(sig))
                best_match_cnt = matched
                bestcmds = [{cmdtag:cmd}]
            elif matched == best_match_cnt:
                if verbose:
                    print >> sys.stderr, \
                        "equal match: {0} > {1}: {2}:{3} ".format(matched,
                                      best_match_cnt, cmdtag, concise_sig(sig))
                bestcmds.append({cmdtag:cmd})

        # Sort bestcmds by number of args so we can try shortest first
        # (relies on a cmdsig being key,val where val is a list of len 1)
        bestcmds_sorted = sorted(bestcmds,
                                 cmp=lambda x,y:cmp(cmdsiglen(x), cmdsiglen(y)))

        if verbose:
            print >> sys.stderr, "bestcmds_sorted: "
            pprint.PrettyPrinter(stream=sys.stderr).pprint(bestcmds_sorted)

        # for everything in bestcmds, look for a true match
        for cmdsig in bestcmds_sorted:
            for cmd in cmdsig.itervalues():
                sig = cmd['sig']
                try:
                    valid_dict = validate(args, sig)
                    found = cmd
                    break
                except ArgumentPrefix:
                    # ignore prefix mismatches; we just haven't found
                    # the right command yet
                    pass
                except ArgumentTooFew:
                    # It looked like this matched the beginning, but it
                    # didn't have enough args supplied.  If we're out of
                    # cmdsigs we'll fall out unfound; if we're not, maybe
                    # the next one matches completely.  Whine, but pass.
                    if verbose:
                        print >> sys.stderr, 'Not enough args supplied for ', \
                                              concise_sig(sig)
                except ArgumentError as e:
                    # Solid mismatch on an arg (type, range, etc.)
                    # Stop now, because we have the right command but
                    # some other input is invalid
                    print >> sys.stderr, "Invalid command: ", str(e)
                    return {}
            if found:
                break

        if not found:
            print >> sys.stderr, 'no valid command found; 10 closest matches:'
            for cmdsig in bestcmds[:10]:
                for (cmdtag, cmd) in cmdsig.iteritems():
                    print >> sys.stderr, concise_sig(cmd['sig'])
            return None

        return valid_dict

def find_cmd_target(childargs):
    """
    Using a minimal validation, figure out whether the command
    should be sent to a monitor or an osd.  We do this before even
    asking for the 'real' set of command signatures, so we can ask the
    right daemon.
    Returns ('osd', osdid), ('pg', pgid), or ('mon', '')
    """
    sig = parse_funcsig(['tell', {'name':'target', 'type':'CephName'}])
    try:
        valid_dict = validate(childargs, sig, partial=True)
    except ArgumentError:
        pass
    else:
        if len(valid_dict) == 2:
            # revalidate to isolate type and id
            name = CephName()
            # if this fails, something is horribly wrong, as it just
            # validated successfully above
            name.valid(valid_dict['target'])
            return name.nametype, name.nameid

    sig = parse_funcsig(['tell', {'name':'pgid', 'type':'CephPgid'}])
    try:
        valid_dict = validate(childargs, sig, partial=True)
    except ArgumentError:
        pass
    else:
        if len(valid_dict) == 2:
            # pg doesn't need revalidation; the string is fine
            return 'pg', valid_dict['pgid']

    sig = parse_funcsig(['pg', {'name':'pgid', 'type':'CephPgid'}])
    try:
        valid_dict = validate(childargs, sig, partial=True)
    except ArgumentError:
        pass
    else:
        if len(valid_dict) == 2:
            return 'pg', valid_dict['pgid']

    return 'mon', ''

def send_command(cluster, target=('mon', ''), cmd=None, inbuf='', timeout=0, 
                 verbose=False):
    """
    Send a command to a daemon using librados's
    mon_command, osd_command, or pg_command.  Any bulk input data
    comes in inbuf.

    Returns (ret, outbuf, outs); ret is the return code, outbuf is
    the outbl "bulk useful output" buffer, and outs is any status
    or error message (intended for stderr).

    If target is osd.N, send command to that osd (except for pgid cmds)
    """
    cmd = cmd or []
    try:
        if target[0] == 'osd':
            osdid = target[1]

            if verbose:
                print >> sys.stderr, 'submit {0} to osd.{1}'.\
                    format(cmd, osdid)
            ret, outbuf, outs = \
                cluster.osd_command(osdid, cmd, inbuf, timeout)

        elif target[0] == 'pg':
            pgid = target[1]
            # pgid will already be in the command for the pg <pgid>
            # form, but for tell <pgid>, we need to put it in
            if cmd:
                cmddict = json.loads(cmd[0])
                cmddict['pgid'] = pgid
            else:
                cmddict = dict(pgid=pgid)
            cmd = [json.dumps(cmddict)]
            if verbose:
                print >> sys.stderr, 'submit {0} for pgid {1}'.\
                    format(cmd, pgid)
            ret, outbuf, outs = \
                cluster.pg_command(pgid, cmd, inbuf, timeout)

        elif target[0] == 'mon':
            if verbose:
                print >> sys.stderr, '{0} to {1}'.\
                    format(cmd, target[0])
            if target[1] == '':
                ret, outbuf, outs = cluster.mon_command(cmd, inbuf, timeout)
            else:
                ret, outbuf, outs = cluster.mon_command(cmd, inbuf, timeout, target[1])

    except Exception as e:
        raise RuntimeError('"{0}": exception {1}'.format(cmd, e))

    return ret, outbuf, outs

def json_command(cluster, target=('mon', ''), prefix=None, argdict=None,
                 inbuf='', timeout=0, verbose=False):
    """
    Format up a JSON command and send it with send_command() above.
    Prefix may be supplied separately or in argdict.  Any bulk input
    data comes in inbuf.

    If target is osd.N, send command to that osd (except for pgid cmds)
    """
    cmddict = {}
    if prefix:
        cmddict.update({'prefix':prefix})
    if argdict:
        cmddict.update(argdict)

    # grab prefix for error messages
    prefix = cmddict['prefix']

    try:
        if target[0] == 'osd':
            osdtarg = CephName()
            osdtarget = '{0}.{1}'.format(*target)
            # prefer target from cmddict if present and valid
            if 'target' in cmddict:
                osdtarget = cmddict.pop('target')
            try:
                osdtarg.valid(osdtarget)
                target = ('osd', osdtarg.nameid)
            except:
                # use the target we were originally given
                pass

        ret, outbuf, outs = send_command(cluster, target, [json.dumps(cmddict)],
                                         inbuf, timeout, verbose)

    except Exception as e:
        raise RuntimeError('"{0}": exception {1}'.format(prefix, e))

    return ret, outbuf, outs

<|MERGE_RESOLUTION|>--- conflicted
+++ resolved
@@ -278,18 +278,11 @@
     EntityAddress, that is, IP address[/nonce]
     """
     def valid(self, s, partial=False):
-<<<<<<< HEAD
-        try:
-            ip, nonce = s.split('/')
-        except:
-            raise ArgumentValid('{0} must contain a /'.format(s))
-=======
         nonce = None
         if '/' in s:
             ip, nonce = s.split('/')
         else:
             ip = s
->>>>>>> 5e3145a4
         super(self.__class__, self).valid(ip)
         if nonce:
             nonce_long = None
