--- conflicted
+++ resolved
@@ -5,8 +5,7 @@
 }
 
 .running:hover i {
-<<<<<<< HEAD
-  color: bd.$color-solid-white;
+  color: bd.$white;
 }
 
 a {
@@ -25,7 +24,4 @@
     background-color: bd.$color-solid-white;
     border-color: bd.$color-primary;
   }
-=======
-  color: bd.$white;
->>>>>>> db9531f4
 }